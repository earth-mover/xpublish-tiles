[project]
name = "xpublish-tiles"
description = "Tiles router for xpublish"
readme = "README.md"
authors = [
    { name = "Matthew Iannucci", email = "matt@earthmover.io" },
    { name = "Deepak Cherian", email = "deepak@earthmover.io" },
    { name = "Tom Nicholas", email = "tom@earthmover.io" },
]
requires-python = ">=3.11"
dependencies = [
    "cf-xarray>=0.10.6",
    "cftime>=1.6.4.post1",
    "datashader>=0.18.1",
    "matplotlib>=3.10.3",
    "morecantile>=5.4.2",
    "numbagg>=0.9.0",
    "numba>=0.60.0",
    "pydantic-xml>=2.17.3",
    "pyproj>=3.7.1",
    "xpublish>=0.3.0",
    "fastapi",
    "xarray",
    "zarr",
    "rasterix>=0.1a4",
    "toolz>=1.0.0",
    "cachetools>=5.5.2",
<<<<<<< HEAD
    "pyvista>=0.46.0",
    "pyvista-xarray>=0.1.7",
    "setuptools>=80.9.0",
=======
    "tbb>=2022.2.0 ; sys_platform == 'linux'",
>>>>>>> 1d8fbb54
]
dynamic = ["version"]

[tool.uv.sources]
xarray = { git = "https://github.com/TomNicholas/xarray.git", rev = "async.load" }
zarr = { git = "https://github.com/zarr-developers/zarr-python.git", rev = "main" }

[build-system]
requires = ["hatchling", "hatch-vcs"]
build-backend = "hatchling.build"

[tool.hatch]
version.source = "vcs"
build.hooks.vcs.version-file = "src/xpublish_tiles/_version.py"

[tool.hatch.metadata]
allow-direct-references = true

[tool.hatch.build.targets.wheel]
packages = ["src/xpublish_tiles"]

[dependency-groups]
dev = [
    "pytest>=8.4.1",
    "pytest-asyncio>=1.1.0",
    "pytest-cov>=6.2.1",
    "pytest-xdist>=3.6.1",
    "ruff>=0.12.4",
    "ty>=0.0.1a15",
    "pdbpp>=0.11.7",
    "netcdf4>=1.7.2",
    "pooch>=1.8.2",
    "arraylake",
    "icechunk",
    "syrupy>=4.9.1",
    "pooch>=1.8.2",
    "hypothesis>=6.136.6",
    "dask",
    "ipython>=9.4.0",
    "pytest-randomly>=3.16.0",
]

[project.entry-points."xpublish.plugin"]
tiles = "xpublish_tiles.xpublish.tiles:TilesPlugin"
wms = "xpublish_tiles.xpublish.wms:WMSPlugin"

[project.entry-points."xpublish_tiles.renderers"]
raster = "xpublish_tiles.render.raster:DatashaderRasterRenderer"

[project.scripts]
xpublish-tiles = "xpublish_tiles.cli.main:main"

[tool.pytest.ini_options]
asyncio_mode = "auto"
asyncio_default_fixture_loop_scope = "function"
minversion = "7"
testpaths = ["tests", "integration_tests"]
log_cli_level = "INFO"
xfail_strict = true
addopts = ["-ra", "--strict-config", "--strict-markers", "-n", "auto"]

[tool.ruff]
line-length = 90
extend-exclude = ["*.ipynb", "doc", "_typed_ops.pyi"]

[tool.ruff.lint]
extend-select = [
  "F",    # Pyflakes
  "E",    # pycodestyle errors
  "W",    # pycodestyle warnings
  "I",    # isort
  "UP",   # pyupgrade
  "B",    # flake8-bugbear
  "C4",   # flake8-comprehensions
  "PIE",  # flake8-pie
  "TID",  # flake8-tidy-imports (absolute imports)
  "PGH",  # pygrep-hooks
  "PERF", # Perflint
  "RUF",
]
extend-safe-fixes = [
  "TID252", # absolute imports
]
ignore = [
  "E402",    # module level import not at top of file
  "E501",    # line too long - let the formatter worry about that
  "E731",    # do not assign a lambda expression, use a def
  "UP007",   # use X | Y for type annotations
  "C40",     # unnecessary generator, comprehension, or literal
  "PGH003",  # type:ignore without code
  "PIE790",  # unnecessary pass statement
  "PERF203", # try-except within a loop incurs performance overhead
  "RUF001",  # string contains ambiguous unicode character
  "RUF002",  # docstring contains ambiguous acute accent unicode character
  "RUF003",  # comment contains ambiguous no-break space unicode character
  "RUF005",  # consider unpacking operator instead of concatenation
  "RUF012",  # mutable class attributes
]

[tool.ruff.lint.isort]
known-first-party = ["dask", "distributed", "icechunk", "xarray", "zarr"]

[tool.ruff.lint.flake8-tidy-imports]
# Disallow all relative imports.
ban-relative-imports = "all"<|MERGE_RESOLUTION|>--- conflicted
+++ resolved
@@ -25,13 +25,10 @@
     "rasterix>=0.1a4",
     "toolz>=1.0.0",
     "cachetools>=5.5.2",
-<<<<<<< HEAD
     "pyvista>=0.46.0",
     "pyvista-xarray>=0.1.7",
     "setuptools>=80.9.0",
-=======
     "tbb>=2022.2.0 ; sys_platform == 'linux'",
->>>>>>> 1d8fbb54
 ]
 dynamic = ["version"]
 
