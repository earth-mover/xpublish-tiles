--- conflicted
+++ resolved
@@ -366,8 +366,7 @@
 
     # Create extended bbox to prevent coordinate sampling gaps
     # This is a lot easier to do in coordinate space because of anti-meridian handling
-    extended_bbox = grid.pad_bbox(input_bbox, array.da)
-    subset = grid.sel(array.da, bbox=extended_bbox)
+    subset = grid.sel(array.da, bbox=input_bbox)
 
     # Check for insufficient data - either dimension has too few points
     if min(subset.shape) < 2:
@@ -401,7 +400,6 @@
             result[var_name] = context
             continue
 
-<<<<<<< HEAD
         grid = context.grid
         newX, newY = await transform_coordinates(
             context.subset, grid.X, grid.Y, context.input_to_output
@@ -415,77 +413,44 @@
                     axis=context.subset[grid.X].get_axis_num(grid.X),
                     bbox=bbox,
                 )
-=======
-        # Transform coordinates asynchronously
-        newX, newY = await transform_coordinates(
-            context.subset, context.grid.X, context.grid.Y, context.input_to_output
+            )
+
+        newda = context.subset.assign_coords({context.grid.X: newX, context.grid.Y: newY})
+        result[var_name] = PopulatedRenderContext(
+            da=newda,
+            grid=context.grid,
+            datatype=array.datatype,
+            bbox=bbox,
+        )
+    return result
+
+
+def sync_subset_to_bbox(
+    validated: dict[str, ValidatedArray], *, bbox: OutputBBox, crs: OutputCRS
+) -> dict[str, PopulatedRenderContext | NullRenderContext]:
+    """
+    Synchronous version of subset_to_bbox.
+
+    Transform and subset validated arrays to the specified bbox and CRS without async operations.
+    """
+    result = {}
+    for var_name, array in validated.items():
+        context = prepare_subset(var_name, array, bbox, crs)
+
+        if isinstance(context, NullRenderContext):
+            result[var_name] = context
+            continue
+
+        grid = context.grid
+
+        # Transform coordinates synchronously
+        newX, newY = sync_transform_coordinates(
+            context.subset, grid.X, grid.Y, context.input_to_output
         )
 
         # Fix coordinate discontinuities in transformed coordinates if detected
         if context.has_discontinuity:
             newX = newX.copy(
-                data=fix_coordinate_discontinuities(newX.data, context.input_to_output)
->>>>>>> 9dcdbc52
-            )
-
-        newda = context.subset.assign_coords({context.grid.X: newX, context.grid.Y: newY})
-        result[var_name] = PopulatedRenderContext(
-            da=newda,
-<<<<<<< HEAD
-            grid=grid,
-=======
-            grid=context.grid,
->>>>>>> 9dcdbc52
-            datatype=array.datatype,
-            bbox=bbox,
-        )
-    return result
-
-
-def sync_subset_to_bbox(
-    validated: dict[str, ValidatedArray], *, bbox: OutputBBox, crs: OutputCRS
-) -> dict[str, PopulatedRenderContext | NullRenderContext]:
-    """
-    Synchronous version of subset_to_bbox.
-<<<<<<< HEAD
-
-    Transform and subset validated arrays to the specified bbox and CRS without async operations.
-    """
-    result = {}
-    for var_name, array in validated.items():
-        context = prepare_subset(var_name, array, bbox, crs)
-
-        if isinstance(context, NullRenderContext):
-            result[var_name] = context
-            continue
-
-        grid = context.grid
-
-        # Transform coordinates synchronously
-        newX, newY = sync_transform_coordinates(
-            context.subset, grid.X, grid.Y, context.input_to_output
-=======
-
-    Transform and subset validated arrays to the specified bbox and CRS without async operations.
-    """
-    result = {}
-    for var_name, array in validated.items():
-        context = prepare_subset(var_name, array, bbox, crs)
-
-        if isinstance(context, NullRenderContext):
-            result[var_name] = context
-            continue
-
-        # Transform coordinates synchronously
-        newX, newY = sync_transform_coordinates(
-            context.subset, context.grid.X, context.grid.Y, context.input_to_output
->>>>>>> 9dcdbc52
-        )
-
-        # Fix coordinate discontinuities in transformed coordinates if detected
-        if context.has_discontinuity:
-            newX = newX.copy(
-<<<<<<< HEAD
                 data=fix_coordinate_discontinuities(
                     newX.data,
                     context.input_to_output,
@@ -495,15 +460,9 @@
             )
 
         newda = context.subset.assign_coords({grid.X: newX, grid.Y: newY})
-=======
-                data=fix_coordinate_discontinuities(newX.data, context.input_to_output)
-            )
-
-        newda = context.subset.assign_coords({context.grid.X: newX, context.grid.Y: newY})
->>>>>>> 9dcdbc52
         result[var_name] = PopulatedRenderContext(
             da=newda,
-            grid=context.grid,
+            grid=grid,
             datatype=array.datatype,
             bbox=bbox,
         )
