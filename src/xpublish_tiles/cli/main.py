--- conflicted
+++ resolved
@@ -90,10 +90,7 @@
             else ("/tmp/tiles-icechunk/", local_path)
         )
 
-<<<<<<< HEAD
         try:
-            storage = icechunk.local_filesystem_storage(repo_path)
-=======
             if "s3://" in repo_path:
                 storage = icechunk.s3_storage(
                     bucket=repo_path.removeprefix("s3://").split("/")[0],
@@ -101,7 +98,6 @@
                 )
             else:
                 storage = icechunk.local_filesystem_storage(repo_path)
->>>>>>> 3b5c9c9d
 
             config: icechunk.RepositoryConfig | None = None
             if icechunk_cache:
