"""Simple CLI for playing with xpublish-tiles, with a generated sample dataset"""

import argparse
import json
import logging
import os
import subprocess
import threading
import time
import warnings
from typing import cast

import numpy as np
import cf_xarray  # noqa: F401
import uvicorn
import xpublish
from fastapi.middleware.cors import CORSMiddleware

import xarray as xr
from xpublish_tiles.cli.bench import run_benchmark
from xpublish_tiles.cli.titiler_bench import run_titiler_benchmark
from xpublish_tiles.logger import setup_logging
from xpublish_tiles.testing.datasets import (
    DATASET_LOOKUP,
    GLOBAL_BENCHMARK_TILES,
    create_global_dataset,
)
from xpublish_tiles.xpublish.tiles.plugin import TilesPlugin
from xpublish_tiles.xpublish.wms.plugin import WMSPlugin

try:
    import icechunk as ic

    ICECHUNK_CONFIG = ic.RepositoryConfig(
        caching=ic.CachingConfig(
            num_bytes_chunks=1073741824,
            num_chunk_refs=1073741824,
            num_bytes_attributes=100_000_000,
            num_snapshot_nodes=100_000_000,
        ),
        manifest=ic.ManifestConfig(preload=ic.ManifestPreloadConfig(
            preload_if=ic.ManifestPreloadCondition.false())),
    )
except ImportError:
    ICECHUNK_CONFIG = None


def create_onecrs_dataset(ds: xr.Dataset) -> xr.Dataset:
    """Create a single-CRS version of a dataset by dropping alternate CRS coordinates."""
    # Drop alternate CRS coordinates and their corresponding CRS variables
    coords_to_drop = [
        coord for coord in ds.coords if coord in
        ["x_3857", "y_3857", "x_4326", "y_4326", "crs_3857", "crs_4326"]
    ]
    if coords_to_drop:
        ds = ds.drop_vars(coords_to_drop)
    # Set grid_mapping to just spatial_ref
    ds["foo"].attrs["grid_mapping"] = "spatial_ref"
    return ds


def get_dataset_for_name(name: str,
                         branch: str = "main",
                         group: str = "",
                         icechunk_cache: bool = False) -> xr.Dataset:
    if name == "global":
        ds = create_global_dataset().assign_attrs(_xpublish_id=name)
    elif name == "air":
        ds = xr.tutorial.open_dataset("air_temperature").assign_attrs(
            _xpublish_id=name)
    elif name in DATASET_LOOKUP:
        ds = DATASET_LOOKUP[name].create().assign_attrs(_xpublish_id=name)
    elif name.startswith("xarray://"):
        # xarray tutorial dataset - format: xarray://dataset_name
        tutorial_name = name.removeprefix("xarray://")
        # these are mostly netCDF files and async loading does not work
<<<<<<< HEAD
        ds = xr.tutorial.load_dataset(tutorial_name).assign_attrs(
            _xpublish_id=name)
=======
        ds = xr.tutorial.load_dataset(tutorial_name).assign_attrs(_xpublish_id=name)
>>>>>>> b2ef10c8
    elif name.startswith("zarr://"):
        # zarr dataset - format: zarr://path/to/data.zarr
        zarr_path = name.removeprefix("zarr://")
        ds = xr.open_zarr(zarr_path).assign_attrs(_xpublish_id=name)
    elif name.startswith("local://"):
        try:
            import icechunk
        except ImportError as ie:
            raise ImportError("icechunk is not installed") from ie

        local_path = name.removeprefix("local://")

        repo_path, dataset_name = (local_path.rsplit("::", 1)
                                   if "::" in local_path else
                                   ("/tmp/tiles-icechunk/", local_path))

        try:
            if "s3://" in repo_path:
                storage = icechunk.s3_storage(
                    bucket=repo_path.removeprefix("s3://").split("/")[0],
                    prefix="/".join(
                        repo_path.removeprefix("s3://").split("/")[1:]),
                )
            else:
                storage = icechunk.local_filesystem_storage(repo_path)

            config: icechunk.RepositoryConfig | None = None
            if icechunk_cache:
                config = ICECHUNK_CONFIG
            repo = icechunk.Repository.open(storage, config=config)

            session = repo.readonly_session(branch=branch)
            ds = xr.open_zarr(
                session.store,
                group="utm50s_hires"
                if dataset_name == "utm50s_hires_onecrs" else dataset_name,
                zarr_format=3,
                consolidated=False,
                chunks=None,
            )
            # Add _xpublish_id for caching
            xpublish_id = f"local:{dataset_name}:{branch}"
            ds.attrs["_xpublish_id"] = xpublish_id
            # Handle synthetic datasets
            if dataset_name == "utm50s_hires_onecrs":
                ds = create_onecrs_dataset(ds)
        except Exception as e:
            raise ValueError(
                f"Error loading local dataset '{dataset_name}' from {repo_path}: {e}"
            ) from e
    elif name.startswith("s3://"):
        s3_path = name.removeprefix("s3://")
        bucket, key = s3_path.split("/", 1)
        storage = ic.s3_storage(
            bucket=bucket,
            prefix=key,
        )
        config: ic.RepositoryConfig | None = None
        if icechunk_cache:
            config = ICECHUNK_CONFIG
        repo = ic.Repository.open(storage, config=config)
        session = repo.readonly_session(branch=branch)
<<<<<<< HEAD
        ds = xr.open_zarr(session.store,
                          group=group or None,
                          zarr_format=3,
                          consolidated=False,
                          chunks=None)
=======
        ds = xr.open_zarr(
            session.store,
            group=group or None,
            zarr_format=3,
            consolidated=False,
            chunks=None,
        )
>>>>>>> b2ef10c8
        xpublish_id = f"s3:{bucket}:{key}:{branch}"
        ds.attrs["_xpublish_id"] = xpublish_id
    else:
        try:
            from arraylake import Client

            import icechunk

            config: icechunk.RepositoryConfig | None = None
            if icechunk_cache:
                config = ICECHUNK_CONFIG

            client = Client()
            repo = cast(icechunk.Repository,
                        client.get_repo(name, config=config))
            session = repo.readonly_session(branch=branch)
            ds = xr.open_zarr(
                session.store,
                group=group or None,
                zarr_format=3,
                consolidated=False,
                chunks=None,
            )
            # Add _xpublish_id for caching - use name, branch, and group for arraylake
            xpublish_id = f"{name}:{branch}"
            xpublish_id += f":{group}" if group else ""
            ds.attrs["_xpublish_id"] = xpublish_id
        except ImportError as ie:
            raise ImportError(
                f"Arraylake is not installed, no dataset available named {name}"
            ) from ie
        except Exception as e:
            raise ValueError(
                f"Error occurred while getting dataset from Arraylake: {e}"
            ) from e

    return ds


def _setup_benchmark_server(ds, port):
    """Setup and start a benchmark server in a separate thread."""
    rest = xpublish.SingleDatasetRest(ds,
                                      plugins={
                                          "tiles": TilesPlugin(),
                                          "wms": WMSPlugin()
                                      })
    rest.app.add_middleware(CORSMiddleware, allow_origins=["*"])
    config = uvicorn.Config(
        rest.app,
        host="0.0.0.0",
        port=port,
        log_level="info",
        access_log=True,
    )
    server = uvicorn.Server(config)

    server_thread = threading.Thread(target=server.run, daemon=False)
    server_thread.start()
    time.sleep(1)  # Give server a moment to start

    return server, server_thread


def _teardown_benchmark_server(server, server_thread):
    """Properly shutdown the benchmark server."""
    server.should_exit = True
    server_thread.join(timeout=5)


def _get_dataset_benchmark_info(ds, dataset_name):
    """Get first variable and colorscale requirements for a dataset."""
    if not ds.data_vars:
        return None, None, None

    first_var = next(iter(ds.data_vars))
    needs_colorscale = ("valid_min" not in ds[first_var].attrs
                        or "valid_max" not in ds[first_var].attrs)

    dataset_obj = get_dataset_object_for_name(dataset_name)
    if dataset_obj and dataset_obj.benchmark_tiles:
        benchmark_tiles = dataset_obj.benchmark_tiles
    else:
        warnings.warn("Unknown dataset; using global tiles",
                      RuntimeWarning,
                      stacklevel=2)
        benchmark_tiles = GLOBAL_BENCHMARK_TILES

    return first_var, needs_colorscale, benchmark_tiles


def _run_single_dataset_benchmark_subprocess(dataset_name,
                                             args,
                                             use_titiler=False,
                                             dataset_arg=None):
    """Run benchmark for a single dataset in a subprocess. Returns benchmark result or None if failed.

    We use subprocess isolation to avoid asyncio event loop conflicts and library state
    pollution that can occur when running multiple benchmarks sequentially. Some libraries
    (like asyncio semaphores in xarray/dask stack) can get bound to specific event loops
    and cause "bound to a different event loop" errors on subsequent runs.
    """
    try:
        # Build command to run benchmark in subprocess using --spy mode
        # fmt: off
        cmd = [
            "uv", "run", "xpublish-tiles",
            "--dataset", dataset_arg or f"local://{dataset_name}",
            "--port", str(args.port),
            "--concurrency", str(args.concurrency),
            "--where", args.where,
            "--log-level", "debug",
            "--spy"
        ]
        if use_titiler:
            cmd.append("--titiler")
        # fmt: on

        print(f"  Running: {' '.join(cmd)}")

        # Run subprocess and capture output
        env = os.environ.copy()
        env["XPUBLISH_TILES_MAX_RENDERABLE_SIZE"] = "400000000"
        result = subprocess.run(cmd,
                                capture_output=True,
                                text=True,
                                timeout=120,
                                env=env)
        # print(result.stdout)

        if result.returncode != 0:
            print(
                f"  ERROR: Subprocess failed with return code {result.returncode}"
            )
            if result.stderr:
                print(f"  STDERR: {result.stderr[:500]}")
            return None

        # Parse the JSON result from stdout
        for line in result.stdout.split("\n"):
            if line.startswith("BENCHMARK_RESULT_JSON:"):
                json_str = line[len("BENCHMARK_RESULT_JSON:"):].strip()
                return json.loads(json_str)

        print("  ERROR: No benchmark result found in output")
        return None

    except subprocess.TimeoutExpired:
        print("  ERROR: Benchmark timed out after 5 minutes")
        return None
    except Exception as e:
        print(
            f"  ERROR: Failed to run benchmark subprocess for {dataset_name}: {e}"
        )
        return None


def _run_single_dataset_benchmark(dataset_name, args, ds=None):
    """Run benchmark for a single dataset. Returns benchmark result or None if failed."""
    try:
        if ds is None:
            ds_name = (dataset_name if dataset_name in ["global", "air"] else
                       f"local://{dataset_name}")
            ds = get_dataset_for_name(ds_name, args.branch, args.group,
                                      args.cache)

        first_var, needs_colorscale, benchmark_tiles = _get_dataset_benchmark_info(
            ds, dataset_name)
        if first_var is None:
            print(
                f"  WARNING: No data variables found in dataset '{dataset_name}', skipping..."
            )
            return None

        # Use titiler.xarray if requested
        if hasattr(args, "titiler") and args.titiler:
            return run_titiler_benchmark(
                dataset=ds,
                dataset_name=dataset_name,
                benchmark_tiles=benchmark_tiles,
                port=args.port,
                concurrency=args.concurrency,
                where=args.where,
                variable_name=first_var,
                needs_colorscale=needs_colorscale,
                return_results=True,
            )

        # Use xpublish-tiles (default)
        if args.where == "local":
            server, server_thread = _setup_benchmark_server(ds, args.port)

            try:
                result = run_benchmark(
                    port=args.port,
                    bench_type="requests",
                    dataset_name=dataset_name,
                    benchmark_tiles=benchmark_tiles,
                    concurrency=args.concurrency,
                    where=args.where,
                    variable_name=first_var,
                    needs_colorscale=needs_colorscale,
                    return_results=True,
                )
                _teardown_benchmark_server(server, server_thread)
                return result

            except Exception as e:
                print(f"  ERROR: Benchmark failed for {dataset_name}: {e}")
                _teardown_benchmark_server(server, server_thread)
                return None
        else:
            return run_benchmark(
                port=args.port,
                bench_type="requests",
                dataset_name=dataset_name,
                benchmark_tiles=benchmark_tiles,
                concurrency=args.concurrency,
                where=args.where,
                variable_name=first_var,
                needs_colorscale=needs_colorscale,
                return_results=True,
            )

    except Exception as e:
        print(f"  ERROR: Failed to benchmark {dataset_name}: {e}")
        return None


def run_bench_suite(args):
    """Run benchmarks for all local datasets and tabulate results."""

    available_datasets = [
        "ifs",
        "hrrr",
        "para_hires",
        "eu3035_hires",
        "utm50s_hires",
        "utm50s_hires_onecrs",
        "global_6km",
        "redgauss_n320",
        # This dataset needs to be updated
        # "sentinel",
    ]

    # Run both xpublish-tiles and titiler benchmarks if titiler requested
    implementations = ["xpublish-tiles"]
    if hasattr(args, "titiler") and args.titiler:
        implementations.append("titiler")

    print(
        f"Running benchmark suite for {len(available_datasets)} datasets at {args.where}..."
    )
    print(f"Implementations: {', '.join(implementations)}")
    print(f"Concurrency: {args.concurrency} requests")
    print(f"Port: {args.port}")
    print("-" * 80)

    results = []

    for impl in implementations:
        use_titiler = impl == "titiler"
        print(f"\n{'=' * 20} {impl.upper()} BENCHMARKS {'=' * 20}")

        for dataset_name in available_datasets:
            print(f"\n=== Benchmarking {dataset_name} with {impl} ===")
            # Don't prefix 'global' and other synthetic datasets with 'local://'
            dataset_arg = (dataset_name if dataset_name in ["global", "air"]
                           else f"local://{dataset_name}")
            result = _run_single_dataset_benchmark_subprocess(
                dataset_name, args, use_titiler, dataset_arg)
            if result:
                results.append(result)

    # Print tabulated results
    print("\n" + "=" * 85)
    print("BENCHMARK SUITE RESULTS")
    print("=" * 85)

    if not results:
        print("No benchmarks completed successfully.")
        return

    print(
        f"\n{'Dataset':>23} {'Tiles':>8} {'Success':>8} {'Failed':>8} {'Wall Time':>10} {'Avg Time':>10} {'Req/s':>10}"
    )
    print("-" * 85)

    total_wall_time = 0
    total_failed = 0
    has_failures = False

    for r in results:
        failed_count = r["failed"]
        total_failed += failed_count
        if failed_count > 0:
            has_failures = True

        # Highlight failed requests if any failures, green circle for success
        failed_display = (f"🔴 {failed_count}"
                          if failed_count > 0 else f"🟢 {failed_count}")

        dataset = r["dataset"].replace("utm50s_hires_onecrs", "utm50s_1crs")
        print(
            f"{dataset:>23} {r['total_tiles']:>8} {r['successful']:>8} {failed_display:>7} "
            f"{r['total_wall_time']:>10.3f} {r['avg_request_time']:>10.3f} {r['requests_per_second']:>10.2f}"
        )
        total_wall_time += r["total_wall_time"]

    print("-" * 85)
    print(f"Total Benchmark Time: {total_wall_time:.3f}s")

    if has_failures:
        print(f"🔴 WARNING: {total_failed} total failed requests detected!")
    else:
        print("🟢 All requests completed successfully!")


def get_dataset_object_for_name(name: str):
    """Get the Dataset object for benchmark tiles."""
    if name.startswith("local://"):
        local_path = name.removeprefix("local://")
        _, dataset_name = (local_path.rsplit("::", 1)
                           if "::" in local_path else (None, local_path))
        # Handle synthetic datasets
        if dataset_name == "utm50s_hires_onecrs":
            return DATASET_LOOKUP.get("utm50s_hires")
        return DATASET_LOOKUP.get(dataset_name)
    return DATASET_LOOKUP.get(name)

def main():
    parser = argparse.ArgumentParser(
        description="Simple CLI for playing with xpublish-tiles")
    parser.add_argument(
        "--port",
        type=int,
        default=8080,
        help="Port to serve on (default: 8080)",
    )
    parser.add_argument(
        "--dataset",
        type=str,
        default="global",
        help=
        "Dataset to serve (default: global). Options: global, air, hrrr, para, eu3035, ifs, curvilinear, sentinel, global-6km, xarray://<tutorial_name> (loads xarray tutorial dataset), local://<group_name> (loads group from /tmp/tiles-icechunk/), local:///custom/path::<group_name> (loads group from custom icechunk repo), or an arraylake dataset name",
    )
    parser.add_argument(
        "--branch",
        type=str,
        default="main",
        help="Branch to use for Arraylake (default: main). ",
    )
    parser.add_argument(
        "--group",
        type=str,
        default="",
        help="Group to use for Arraylake (default: '').",
    )
    parser.add_argument(
        "--cache",
        action="store_true",
        default=True,
        help="Enable the icechunk cache for Arraylake datasets (default: True)",
    )
    parser.add_argument(
        "--bench",
        action="store_true",
        help="Run benchmark requests with the specified dataset",
    )
    parser.add_argument(
        "--spy",
        action="store_true",
        help=
        "Run benchmark requests with the specified dataset (alias for --bench)",
    )
    parser.add_argument(
        "--bench-suite",
        action="store_true",
        help="Run benchmarks for all local datasets and tabulate results",
    )
    parser.add_argument(
        "--titiler",
        action="store_true",
        help=
        "Use titiler.xarray instead of xpublish-tiles for benchmarking. With --bench-suite, runs both implementations for comparison",
    )
    parser.add_argument(
        "--concurrency",
        type=int,
        default=12,
        help="Number of concurrent requests for benchmarking (default: 12)",
    )
    parser.add_argument(
        "--where",
        type=str,
        choices=["local", "local-booth", "prod"],
        default="local",
        help=
        "Where to run benchmark requests: 'local' for localhost (starts server), 'local-booth' for localhost (no server), or 'prod' for production (default: local)",
    )
    parser.add_argument(
        "--log-level",
        type=str.lower,
        choices=["debug", "info", "warning", "error"],
        default="warning",
        help="Set the logging level for xpublish_tiles (default: warning)",
    )
    args = parser.parse_args()

    # Configure logging based on CLI argument
    log_level = getattr(logging, args.log_level.upper())
    setup_logging(log_level)

    # Check if we're running bench-suite mode
    if args.bench_suite:
        run_bench_suite(args)
        return

    # Determine dataset to use and benchmarking mode
    dataset_name = args.dataset
    benchmarking = args.bench or args.spy

    # Load dataset and setup server
<<<<<<< HEAD
    ds = get_dataset_for_name(dataset_name, args.branch, args.group,
                              args.cache)
=======
    ds = get_dataset_for_name(dataset_name, args.branch, args.group, args.cache)
>>>>>>> b2ef10c8
    xr.set_options(keep_attrs=True)
    if args.where == "local":
        rest = xpublish.SingleDatasetRest(
            ds,
            plugins={
                "tiles": TilesPlugin(),
                "wms": WMSPlugin()
            },
        )
        rest.app.add_middleware(CORSMiddleware, allow_origins=["*"])

    if benchmarking:
        if args.spy:
            # For spy mode, run single dataset benchmark and output JSON
            result = _run_single_dataset_benchmark(dataset_name, args, ds)
            if result:
                failed_count = result.get("failed", 0)
                if failed_count > 0:
                    print(
                        f"🔴 WARNING: {failed_count} failed requests detected!")
                else:
                    print("🟢 All requests completed successfully!")
            print("BENCHMARK_RESULT_JSON:", json.dumps(result))
        else:
            # Regular --bench mode (legacy threading approach)
            dataset_obj = get_dataset_object_for_name(dataset_name)
            if dataset_obj and dataset_obj.benchmark_tiles:
                benchmark_tiles = dataset_obj.benchmark_tiles
            else:
                warnings.warn("Unknown dataset; using global tiles",
                              RuntimeWarning,
                              stacklevel=2)
                benchmark_tiles = GLOBAL_BENCHMARK_TILES

            if not ds.data_vars:
                raise ValueError(
                    f"No data variables found in dataset '{dataset_name}'")
            first_var = next(iter(ds.data_vars))

            needs_colorscale = ("valid_min" not in ds[first_var].attrs
                                or "valid_max" not in ds[first_var].attrs)

            bench_thread = threading.Thread(
                target=run_benchmark,
                args=(
                    args.port,
                    "requests",
                    dataset_name,
                    benchmark_tiles,
                    args.concurrency,
                    args.where,
                    first_var,
                    needs_colorscale,
                ),
                daemon=True,
            )
            bench_thread.start()

            if args.where == "local":
                rest.serve(host="0.0.0.0", port=args.port)
            elif args.where in ["local-booth", "prod"]:
                bench_thread.join()
    elif args.where == "local":
        rest.serve(host="0.0.0.0", port=args.port)


if __name__ == "__main__":
    main()<|MERGE_RESOLUTION|>--- conflicted
+++ resolved
@@ -74,12 +74,8 @@
         # xarray tutorial dataset - format: xarray://dataset_name
         tutorial_name = name.removeprefix("xarray://")
         # these are mostly netCDF files and async loading does not work
-<<<<<<< HEAD
         ds = xr.tutorial.load_dataset(tutorial_name).assign_attrs(
             _xpublish_id=name)
-=======
-        ds = xr.tutorial.load_dataset(tutorial_name).assign_attrs(_xpublish_id=name)
->>>>>>> b2ef10c8
     elif name.startswith("zarr://"):
         # zarr dataset - format: zarr://path/to/data.zarr
         zarr_path = name.removeprefix("zarr://")
@@ -142,13 +138,6 @@
             config = ICECHUNK_CONFIG
         repo = ic.Repository.open(storage, config=config)
         session = repo.readonly_session(branch=branch)
-<<<<<<< HEAD
-        ds = xr.open_zarr(session.store,
-                          group=group or None,
-                          zarr_format=3,
-                          consolidated=False,
-                          chunks=None)
-=======
         ds = xr.open_zarr(
             session.store,
             group=group or None,
@@ -156,7 +145,6 @@
             consolidated=False,
             chunks=None,
         )
->>>>>>> b2ef10c8
         xpublish_id = f"s3:{bucket}:{key}:{branch}"
         ds.attrs["_xpublish_id"] = xpublish_id
     else:
@@ -579,12 +567,7 @@
     benchmarking = args.bench or args.spy
 
     # Load dataset and setup server
-<<<<<<< HEAD
-    ds = get_dataset_for_name(dataset_name, args.branch, args.group,
-                              args.cache)
-=======
     ds = get_dataset_for_name(dataset_name, args.branch, args.group, args.cache)
->>>>>>> b2ef10c8
     xr.set_options(keep_attrs=True)
     if args.where == "local":
         rest = xpublish.SingleDatasetRest(
