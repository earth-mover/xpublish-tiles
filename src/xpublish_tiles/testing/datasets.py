from collections.abc import Callable
from dataclasses import dataclass, field
from functools import partial
from pathlib import Path
from typing import Any, cast

import numpy as np
import numpy.typing as npt
import pandas as pd
import pyproj
import rasterix
from pyproj.aoi import BBox

import dask.array
import xarray as xr
from xpublish_tiles.lib import transformer_from_crs
from xpublish_tiles.testing.tiles import (
    ETRS89_TILES,
    ETRS89_TILES_EDGE_CASES,
    HRRR_TILES,
    HRRR_TILES_EDGE_CASES,
    PARA_TILES,
    PARA_TILES_EDGE_CASES,
    SOUTH_AMERICA_BENCHMARK_TILES,
    UTM33S_TILES,
    UTM33S_TILES_EDGE_CASES,
    UTM50S_HIRES_BENCHMARK_TILES,
    WEBMERC_TILES,
    WEBMERC_TILES_EDGE_CASES,
    WGS84_TILES,
    WGS84_TILES_EDGE_CASES,
)


@dataclass(kw_only=True)
class Dim:
    name: str
    chunk_size: int
    size: int
    data: np.ndarray | None = None
    attrs: dict[str, Any] = field(default_factory=dict)


@dataclass(kw_only=True)
class Dataset:
    name: str
    dims: tuple[Dim, ...]
    dtype: np.typing.DTypeLike
    attrs: dict[str, Any] = field(default_factory=dict)
    setup: Callable
    edge_case_tiles: list = field(default_factory=list)
    tiles: list = field(default_factory=list)
    benchmark_tiles: list[str] = field(default_factory=list)

    def create(self):
        ds = self.setup(dims=self.dims, dtype=self.dtype, attrs=self.attrs)
        ds.attrs["name"] = self.name
        ds.attrs["_xpublish_id"] = self.name
        return ds


def generate_tanh_wave_data(
    coords: tuple[np.ndarray | None, ...],
    sizes: tuple[int, ...],
    chunks: tuple[int, ...],
    dtype: npt.DTypeLike,
    use_meshgrid: bool = True,
):
    """Generate smooth tanh wave data across coordinates.

    Fits 3 waves along each coordinate dimension using coordinate values as inputs.
    Uses tanh to create smooth, bounded patterns in [-1, 1] range.
    For dimensions without coordinates, uses normalized indices.

    Args:
        coords: Coordinate arrays to use for generating data. Can have more arrays than dims for irregular grids.
        sizes: Sizes for each coordinate (used when coord is None).
        chunks: Chunk sizes for the output dask array.
        dtype: Output data type.
        use_meshgrid: If True, meshgrid coords for regular grids. If False, use coords directly for irregular grids.
    """
    # Create coordinate arrays for each dimension
    coord_arrays = []
    for i, (coord_data, size) in enumerate(zip(coords, sizes, strict=True)):
        # Use provided coordinates or indices
        if coord_data is not None:
            coord_array = np.asarray(coord_data)
        else:
            coord_array = np.arange(size)

        # Handle different data types
        if not np.issubdtype(coord_array.dtype, np.number):
            # For non-numeric coordinates (datetime, string, etc.), use integer offset based on position
            normalized = np.arange(len(coord_array), dtype=np.float64)
            if len(coord_array) > 1:
                normalized = normalized / (len(coord_array) - 1)
        else:
            # Numeric coordinates
            coord_min, coord_max = coord_array.min(), coord_array.max()
<<<<<<< HEAD
            assert (
                coord_max > coord_min
            ), f"Coordinate range must be non-zero for coordinate {i}"
=======
            assert coord_max > coord_min, (
                f"Coordinate range must be non-zero for dimension {dim.name}"
            )
>>>>>>> 9a88498d
            normalized = (coord_array - coord_min) / (coord_max - coord_min)

        # Add dimension-specific offset to avoid identical patterns
        normalized += i * 0.5
        coord_arrays.append(normalized * 6 * np.pi)  # 3 waves = 6π

    if use_meshgrid:
        # Regular grids: meshgrid 1D coordinate arrays into N-D grids
        dask_coords = []
        for coord_array, chunk_size in zip(coord_arrays, chunks, strict=True):
            dask_coord = dask.array.from_array(coord_array, chunks=chunk_size)
            dask_coords.append(dask_coord)
        grids = dask.array.meshgrid(*dask_coords, indexing="ij")
    else:
        # Irregular grids: use coordinate arrays directly (all same length)
        grids = []
        for coord_array in coord_arrays:
            dask_coord = dask.array.from_array(coord_array, chunks=chunks[0])
            grids.append(dask_coord)

    # Create smooth patterns using tanh of summed sine waves
    # tanh naturally bounds to [-1, 1] and creates smooth, flowing patterns
    sine_sum = dask.array.zeros_like(grids[0])
    for grid in grids:
        sine_sum = sine_sum + dask.array.sin(grid)

    # Use tanh to compress the sum into [-1, 1] range smoothly
    # The factor 0.8 prevents saturation, keeping gradients smooth
    sine_data = dask.array.tanh(0.8 * sine_sum)

    return sine_data.astype(dtype)


def generate_flag_values_data(
    dims: tuple[Dim, ...], dtype: npt.DTypeLike, flag_values: list
):
    """Generate discretized tanh wave data with noise using flag_values for categorical data."""
    # Generate tanh wave data (returns values in [-1, 1] range)
    tanh_data = generate_tanh_wave_data(
        coords=tuple(d.data for d in dims),
        sizes=tuple(d.size for d in dims),
        chunks=tuple(4 * d.chunk_size for d in dims),
        dtype=np.float32,
    )

    # Add random noise that preserves the sign
    # Generate noise proportional to the absolute value to avoid sign changes
    shape = tuple(d.size for d in dims)
    chunks = tuple(4 * d.chunk_size for d in dims)

    # Create random noise array with same chunking
    rng = dask.array.random.default_rng(seed=1234)
    noise = rng.uniform(-0.8, 0.8, size=shape, chunks=chunks)

    # Scale noise by absolute value to preserve sign and prevent crossing zero
    abs_tanh = np.abs(tanh_data)
    scaled_noise = noise * abs_tanh * 1.2  # Scale factor to control noise intensity

    # Apply noise while ensuring we stay within [-1, 1] bounds
    noisy_tanh = tanh_data + scaled_noise
    noisy_tanh = np.clip(noisy_tanh, -1, 1)

    # Discretize to N levels based on number of flag values
    num_categories = len(flag_values)
    # First normalize to [0, 1], then scale to [0, num_categories-1], then round to integers
    normalized = (noisy_tanh + 1) / 2  # Map [-1, 1] to [0, 1]
    scaled = normalized * (num_categories - 1)  # Map [0, 1] to [0, num_categories-1]
    indices = np.round(scaled).astype(int)  # Round and convert to int

    # Clip to ensure indices are in valid range
    indices = np.clip(indices, 0, num_categories - 1)

    # Map indices to actual flag values
    flag_array = np.array(flag_values, dtype=dtype)
    array = dask.array.map_blocks(
        lambda chunk, flags: flags[chunk],
        indices,
        flag_array,
        meta=indices,
    )

    # Use advanced indexing to map indices to flag values
    return array


def uniform_grid(*, dims: tuple[Dim, ...], dtype: npt.DTypeLike, attrs: dict[str, Any]):
    # Check if this is categorical data with flag_values
    if "flag_values" in attrs:
        data_array = generate_flag_values_data(dims, dtype, attrs["flag_values"])
    else:
        # Generate tanh wave data for continuous data
        data_array = generate_tanh_wave_data(
            coords=tuple(d.data for d in dims),
            sizes=tuple(d.size for d in dims),
            chunks=tuple(4 * d.chunk_size for d in dims),
            dtype=dtype,
        )

    if "flag_values" not in attrs:
        attrs["valid_max"] = 1
        attrs["valid_min"] = -1
    ds = xr.Dataset(
        {
            "foo": (tuple(d.name for d in dims), data_array, attrs),
        },
        coords={d.name: (d.name, d.data, d.attrs) for d in dims if d.data is not None},
    )
    ds.foo.encoding["chunks"] = tuple(dim.chunk_size for dim in dims)
    # coord vars always single chunk?
    for dim in dims:
        if dim.data is not None:
            ds.variables[dim.name].encoding = {"chunks": dim.size}

    return ds


def raster_grid(
    *,
    dims: tuple[Dim, ...],
    dtype: npt.DTypeLike,
    attrs: dict[str, Any],
    crs: Any,
    geotransform: str,
    bbox: BBox | None = None,
    alternate_epsg_crs: tuple[int, ...] = (),
) -> xr.Dataset:
    ds = uniform_grid(dims=dims, dtype=dtype, attrs=attrs)
    crs = pyproj.CRS.from_user_input(crs)
    ds.coords["spatial_ref"] = ((), 0, crs.to_cf())
    if geotransform:
        ds.spatial_ref.attrs["GeoTransform"] = geotransform

    # Add bounding box to dataset attributes if provided
    if bbox is not None:
        ds.attrs["bbox"] = bbox

    new_gm = ""
    if alternate_epsg_crs:
        new_gm = "spatial_ref:"
        ds = rasterix.assign_index(ds)
    for alt in alternate_epsg_crs:
        altcrs = pyproj.CRS.from_epsg(alt)
        transformer = transformer_from_crs(crs, alt)
        xchunked = dask.array.from_array(ds.x.data, chunks=ds.chunksizes["x"])
        ychunked = dask.array.from_array(ds.y.data, chunks=ds.chunksizes["y"])
        res = dask.array.map_blocks(
            lambda x, y, transformer: np.stack(
                transformer.transform(*np.broadcast_arrays(x, y)), axis=0
            ).astype(np.float32),
            xchunked[np.newaxis, :, np.newaxis],
            ychunked[np.newaxis, np.newaxis, :],
            chunks=((2,), ds.chunksizes["x"], ds.chunksizes["y"]),
            transformer=transformer,
            dtype=np.float32,
        )
        # dask bug!
        xa = dask.array.map_blocks(lambda x: x.squeeze(), res[0, :, :])
        ya = dask.array.map_blocks(lambda x: x.squeeze(), res[1, :, :])
        if altcrs.is_geographic:
            xname, yname = "longitude", "latitude"
        elif altcrs.is_projected:
            xname, yname = "projection_x_coordinate", "projection_y_coordinate"
        else:
            raise NotImplementedError
        ds = ds.assign_coords(
            {
                # has the side-effect of dropping indexes, which is good
                f"x_{alt}": (("x", "y"), xa, {"standard_name": xname}),
                f"y_{alt}": (("x", "y"), ya, {"standard_name": yname}),
            }
        )
        chunks = []
        for dim in ("x", "y"):
            for dimension in dims:
                if dimension.name == dim:
                    chunks.extend([dimension.chunk_size])
        ds[f"x_{alt}"].encoding["chunks"] = tuple(chunks)
        ds[f"y_{alt}"].encoding["chunks"] = tuple(chunks)
        ds.coords[f"crs_{alt}"] = ((), 0, altcrs.to_cf())
        new_gm += f" crs_{alt}: x_{alt} y_{alt}"
    if new_gm:
        ds.foo.attrs["grid_mapping"] = new_gm
        # Only drop indexes if we added alternate coordinates
        if "x" in ds.coords and "y" in ds.coords:
            ds = ds.drop_vars(("x", "y"))
        if geotransform:
            # rasterix removes this!
            ds.spatial_ref.attrs["GeoTransform"] = geotransform
    return cast(xr.Dataset, ds)


def curvilinear_grid(
    *,
    dims: tuple[Dim, ...],
    dtype: npt.DTypeLike,
    attrs: dict[str, Any],
) -> xr.Dataset:
    """Create a curvilinear grid dataset with 2D lat/lon coordinates.

    Uses uniform_grid to create the base dataset, then adds curvilinear
    lat/lon coordinates using quadratic functions.
    """
    # Create base uniform grid
    ds = uniform_grid(dims=dims, dtype=dtype, attrs=attrs)

    # Extract x and y dimensions - should be the first two dims
    x_dim, y_dim = dims[0], dims[1]
    xsize, ysize = x_dim.size, y_dim.size

    # Create coordinate arrays
    x = np.arange(xsize)
    y = np.arange(ysize)

    # Generate curvilinear lat/lon using tanh functions for smooth, bounded coordinates
    # Normalize coordinates to [-1, 1] range
    x_norm = 2 * (x - xsize / 2) / xsize
    y_norm = 2 * (y - ysize / 2) / ysize

    X, Y = np.meshgrid(x_norm, y_norm, indexing="ij")

    # Base coordinates - create a regular grid first
    lon_base = (
        -100.0 + X * 15.0
    )  # Base longitude range: -115 to -85 (30 degrees, over US)
    lat_base = 40.0 + Y * 15.0  # Base latitude range: 25 to 55 (30 degrees, over US)

    # Add curvilinear distortion using tanh for smooth, bounded curves
    # tanh ensures distortions stay bounded and don't cause overlaps
    # Increased warping especially in latitude to make it less rectangular
    # Special handling for lower-right corner to wrap it further north
    lon_distortion = 3.0 * np.tanh(X + 0.8 * Y)  # Stronger longitude warping
    lat_distortion = 5.0 * np.tanh(Y + 0.6 * X + 0.4 * X * Y)  # Base latitude warping

    # Add extra northward curvature to the lower-right corner (positive X, negative Y)
    lower_right_mask = (X > 0) & (Y < 0)
    lat_distortion = np.where(
        lower_right_mask,
        lat_distortion
        + 8.0 * np.tanh(X * -Y * 2.0),  # Strong northward curve in lower-right
        lat_distortion,
    )

    lon = lon_base + lon_distortion
    lat = lat_base + lat_distortion

    # Add curvilinear coordinates to the dataset
    ds.coords["lat"] = ((x_dim.name, y_dim.name), lat, {"standard_name": "latitude"})
    ds.coords["lon"] = ((x_dim.name, y_dim.name), lon, {"standard_name": "longitude"})

    ds["foo"].attrs["coordinates"] = "lat lon"

    return ds


def create_global_dataset(
    *,
    lat_ascending: bool = True,
    lon_0_360: bool = False,
    nlat: int = 720,
    nlon: int = 1441,
) -> xr.Dataset:
    """Create a global dataset with configurable coordinate ordering.

    Args:
        lat_ascending: If True, latitudes go from -90 to 90; if False, from 90 to -90
        lon_0_360: If True, longitudes go from 0 to 360; if False, from -180 to 180
        nlat: Number of latitude points
        nlon: Number of longitude points

    Returns:
        xr.Dataset: Global dataset with specified coordinate ordering
    """
    lats = np.linspace(-90, 90, nlat)
    if not lat_ascending:
        lats = lats[::-1]

    if lon_0_360:
        lons = np.linspace(0, 360, nlon)
    else:
        lons = np.linspace(-180, 180, nlon)

    dims = [
        Dim(
            name="latitude",
            size=nlat,
            chunk_size=nlat,
            data=lats,
            attrs={"standard_name": "latitude"},
        ),
        Dim(
            name="longitude",
            size=nlon,
            chunk_size=nlon,
            data=lons,
            attrs={"standard_name": "longitude"},
        ),
    ]
    return uniform_grid(dims=tuple(dims), dtype=np.float32, attrs={})


HRRR_CRS_WKT = "".join(
    [
        'PROJCRS["unknown",BASEGEOGCRS["unknown",DATUM["unknown",ELLIPSOID["unk',
        'nown",6371229,0,LENGTHUNIT["metre",1,ID["EPSG",9001]]]],PRIMEM["Greenw',
        'ich",0,ANGLEUNIT["degree",0.0174532925199433],ID["EPSG",8901]]],CONVER',
        'SION["unknown",METHOD["Lambert Conic Conformal',
        '(2SP)",ID["EPSG",9802]],PARAMETER["Latitude of false origin",38.5,ANGL',
        'EUNIT["degree",0.0174532925199433],ID["EPSG",8821]],PARAMETER["Longitu',
        'de of false origin",262.5,ANGLEUNIT["degree",0.0174532925199433],ID["E',
        'PSG",8822]],PARAMETER["Latitude of 1st standard parallel",38.5,ANGLEUN',
        'IT["degree",0.0174532925199433],ID["EPSG",8823]],PARAMETER["Latitude',
        'of 2nd standard parallel",38.5,ANGLEUNIT["degree",0.0174532925199433],',
        'ID["EPSG",8824]],PARAMETER["Easting at false',
        'origin",0,LENGTHUNIT["metre",1],ID["EPSG",8826]],PARAMETER["Northing',
        'at false origin",0,LENGTHUNIT["metre",1],ID["EPSG",8827]]],CS[Cartesia',
        'n,2],AXIS["(E)",east,ORDER[1],LENGTHUNIT["metre",1,ID["EPSG",9001]]],A',
        'XIS["(N)",north,ORDER[2],LENGTHUNIT["metre",1,ID["EPSG",9001]]]]',
    ]
)
HRRR_GEOTRANSFORM = "-2699020.142521936 3000 0 -1588806.1525566636 0 3000"

# fmt: off
GLOBAL_BENCHMARK_TILES = [
    # Level 0
    "0/0/0",
    # Level 1
    "1/0/0", "1/0/1", "1/1/0", "1/1/1",
    # Level 2 - All tiles
    "2/0/0", "2/0/1", "2/0/2", "2/0/3",
    "2/1/0", "2/1/1", "2/1/2", "2/1/3",
    "2/2/0", "2/2/1", "2/2/2", "2/2/3",
    "2/3/0", "2/3/1", "2/3/2", "2/3/3",
    # Level 3 - All tiles
    "3/0/0", "3/0/1", "3/0/2", "3/0/3", "3/0/4", "3/0/5", "3/0/6", "3/0/7",
    "3/1/0", "3/1/1", "3/1/2", "3/1/3", "3/1/4", "3/1/5", "3/1/6", "3/1/7",
    "3/2/0", "3/2/1", "3/2/2", "3/2/3", "3/2/4", "3/2/5", "3/2/6", "3/2/7",
    "3/3/0", "3/3/1", "3/3/2", "3/3/3", "3/3/4", "3/3/5", "3/3/6", "3/3/7",
    "3/4/0", "3/4/1", "3/4/2", "3/4/3", "3/4/4", "3/4/5", "3/4/6", "3/4/7",
    "3/5/0", "3/5/1", "3/5/2", "3/5/3", "3/5/4", "3/5/5", "3/5/6", "3/5/7",
    "3/6/0", "3/6/1", "3/6/2", "3/6/3", "3/6/4", "3/6/5", "3/6/6", "3/6/7",
    "3/7/0", "3/7/1", "3/7/2", "3/7/3", "3/7/4", "3/7/5", "3/7/6", "3/7/7",
    # Level 4
    "4/6/7", "4/5/6", "4/6/6", "4/6/5",
    "4/5/7", "4/7/6", "4/5/5", "4/7/7", "4/4/6", "4/6/8", "4/4/7", "4/5/8", "4/7/5",
    "4/4/5", "4/7/8", "4/4/8", "4/6/4", "4/5/4", "4/8/6", "4/5/9", "4/8/7", "4/6/9",
    "4/7/4", "4/8/5", "4/4/4", "4/7/9", "4/8/8", "4/4/9", "4/8/4", "4/6/3", "4/5/3",
    "4/9/7", "4/8/9", "4/7/3", "4/9/5", "4/6/10", "4/5/10", "4/4/3", "4/9/8", "4/7/10",
    "4/4/10", "4/8/3", "4/9/4", "4/6/2", "4/5/2", "4/7/2", "4/4/2", "4/6/11", "4/5/11",
    "4/4/11", "4/5/1", "4/4/1", "4/4/12",
]
# fmt: on


IFS = Dataset(
    # https://app.earthmover.io/earthmover-demos/ecmwf-ifs-oper/array/main/tprate
    name="ifs",
    dims=(
        Dim(
            name="time",
            size=2,
            chunk_size=1,
            data=np.array(["2000-01-01", "2000-01-02"], dtype="datetime64[h]"),
        ),
        Dim(
            name="step",
            size=49,
            chunk_size=5,
            data=pd.to_timedelta(np.arange(0, 49), unit="h"),
        ),
        Dim(
            name="latitude",
            size=721,
            chunk_size=240,
            data=np.linspace(90, -90, 721),
        ),
        Dim(
            name="longitude",
            size=1440,
            chunk_size=360,
            data=np.linspace(-180 + 0.125, 180 - 0.125, 1440),
        ),
    ),
    dtype=np.float32,
    setup=uniform_grid,
    edge_case_tiles=WGS84_TILES_EDGE_CASES + WEBMERC_TILES_EDGE_CASES,
    tiles=WGS84_TILES + WEBMERC_TILES,
    benchmark_tiles=GLOBAL_BENCHMARK_TILES,
)

ERA5 = Dataset(
    # https://app.earthmover.io/earthmover-demos/ecmwf-ifs-oper/array/main/tprate
    name="era5",
    dims=(
        Dim(
            name="time",
            size=2,
            chunk_size=1,
            data=np.array(["2000-01-01", "2000-01-02"], dtype="datetime64[h]"),
        ),
        Dim(
            name="latitude",
            size=721,
            chunk_size=240,
            data=np.linspace(90, -90, 721),
        ),
        Dim(
            name="longitude",
            size=1440,
            chunk_size=360,
            data=np.linspace(0, 359.75, 1440),
        ),
    ),
    dtype=np.float32,
    setup=uniform_grid,
    edge_case_tiles=WGS84_TILES_EDGE_CASES + WEBMERC_TILES_EDGE_CASES,
    tiles=WGS84_TILES + WEBMERC_TILES,
    benchmark_tiles=GLOBAL_BENCHMARK_TILES,
)


SENTINEL2_NOCOORDS = Dataset(
    # https://app.earthmover.io/earthmover-demos/sentinel-datacube-South-America-3-icechunk
    name="sentinel",
    dims=(
        Dim(
            name="time",
            size=1,
            chunk_size=1,
            data=np.array(["2000-01-01"], dtype="datetime64[h]"),
        ),
        Dim(name="latitude", size=20_000, chunk_size=1800, data=None),
        Dim(name="longitude", size=20_000, chunk_size=1800, data=None),
        Dim(name="band", size=3, chunk_size=3, data=np.array(["R", "G", "B"])),
    ),
    dtype=np.uint16,
    setup=partial(
        raster_grid,
        crs="wgs84",
        geotransform="-82.0 0.0002777777777777778 0.0 13.0 0.0 -0.0002777777777777778",
    ),
    edge_case_tiles=WGS84_TILES_EDGE_CASES + WEBMERC_TILES_EDGE_CASES,
    tiles=WGS84_TILES + WEBMERC_TILES,
    benchmark_tiles=SOUTH_AMERICA_BENCHMARK_TILES,
)

GLOBAL_6KM = Dataset(
    name="global_6km",
    dims=(
        Dim(
            name="time",
            size=2,
            chunk_size=1,
            data=np.array(["2000-01-01", "2000-01-02"], dtype="datetime64[h]"),
        ),
        Dim(
            name="latitude",
            size=3000,
            chunk_size=500,
            data=np.linspace(-89.969999, 89.970001, 3000),
        ),
        Dim(
            name="longitude",
            size=6000,
            chunk_size=500,
            data=np.linspace(-179.969999, 179.970001, 6000),
        ),
        Dim(name="band", size=3, chunk_size=3, data=np.array(["R", "G", "B"])),
    ),
    dtype=np.float32,
    setup=uniform_grid,
    edge_case_tiles=WGS84_TILES_EDGE_CASES + WEBMERC_TILES_EDGE_CASES,
    tiles=WGS84_TILES + WEBMERC_TILES,
    benchmark_tiles=GLOBAL_BENCHMARK_TILES,
)

GLOBAL_6KM_360 = Dataset(
    name="global_6km_360",
    dims=(
        Dim(
            name="time",
            size=2,
            chunk_size=1,
            data=np.array(["2000-01-01", "2000-01-02"], dtype="datetime64[h]"),
        ),
        Dim(
            name="latitude",
            size=3000,
            chunk_size=500,
            data=np.linspace(-89.969999, 89.970001, 3000),
        ),
        Dim(
            name="longitude",
            size=6000,
            chunk_size=500,
            data=np.linspace(0.030001, 359.970001, 6000),
        ),
        Dim(name="band", size=3, chunk_size=3, data=np.array(["R", "G", "B"])),
    ),
    dtype=np.float32,
    setup=uniform_grid,
    edge_case_tiles=WGS84_TILES_EDGE_CASES + WEBMERC_TILES_EDGE_CASES,
    tiles=WGS84_TILES + WEBMERC_TILES,
    benchmark_tiles=GLOBAL_BENCHMARK_TILES,
)

# fmt: off
UTM33S_BENCHMARK_TILES = [
    "3/4/4", "4/8/8", "4/9/8", "5/17/17", "5/18/17", "6/34/36", "6/35/34",
    "7/71/68", "7/72/68", "8/143/137", "8/144/137", "8/145/137", "9/286/272",
    "9/286/273", "9/286/274", "9/286/275", "9/287/272", "9/287/273", "9/287/274",
    "9/287/275", "9/288/272", "9/288/273", "9/288/274", "9/288/275", "9/289/272",
    "9/289/273", "9/289/274", "9/289/275", "9/290/272", "9/290/273", "9/290/274",
    "9/290/275", "9/285/272", "9/285/273", "9/285/274", "9/285/275", "10/574/545",
    "10/574/546", "10/574/547", "10/574/548", "10/574/549", "10/575/545", "10/575/546",
    "10/575/547", "10/575/548", "10/575/549", "10/576/545", "10/576/546", "10/576/547",
    "10/576/548", "10/576/549", "10/577/545", "10/577/546", "10/577/547", "10/577/548",
    "10/577/549", "10/578/545", "10/578/546", "10/578/547", "10/578/548", "10/578/549",
]
UTM33S_BENCHMARK_TILES= ["3/4/4"] * 100

EU3035_BENCHMARK_TILES = [
    "4/3/8", "4/4/7", "4/4/8", "4/4/9", "4/5/9", "4/5/8", "4/4/6", "4/4/10", "4/3/7",
    "4/3/9", "4/6/8", "4/5/7", "4/6/9", "4/6/7", "4/3/10", "4/3/6", "3/2/5", "3/1/5",
    "3/1/4", "3/3/3", "3/1/3", "2/0/1", "3/2/3", "2/1/1", "2/1/2", "4/5/10", "4/2/8",
    "4/5/6", "4/6/10", "4/2/9", "4/2/7", "4/6/6", "4/2/10", "4/2/6", "4/4/11", "4/4/5",
    "4/5/11", "4/5/5", "4/3/11", "4/3/5", "4/6/11", "4/2/11", "4/6/5", "4/2/5", "3/3/5",
    "3/2/2", "3/1/2", "3/3/2",
]

EU3035_HIRES_BENCHMARK_TILES = [
    "6/17/34", "6/17/33", "6/19/33", "6/18/33", "6/18/34", "6/19/34", "6/17/35", "6/18/32",
    "6/18/35", "6/19/35", "6/19/32", "6/20/34", "6/17/32", "6/20/33", "6/16/33", "6/16/34",
    "6/18/36", "6/20/35", "6/16/35", "6/20/32", "6/19/36", "6/17/36", "6/16/32", "6/18/31",
    "6/19/31", "6/17/31", "6/20/36", "6/16/36", "6/16/31", "6/20/31",
]

PARA_BENCHMARK_TILES = [
    # Level 6 - 5 tiles
    "6/131/89", "6/132/89", "6/131/90", "6/132/90", "6/130/89",
    # Level 7 - 8 tiles
    "7/262/178", "7/263/178", "7/262/179", "7/263/179", "7/264/178", "7/264/179", "7/261/178", "7/261/179",
    # Level 8 - 10 tiles
    "8/525/356", "8/526/356", "8/525/357", "8/526/357", "8/527/356", "8/527/357", "8/524/356", "8/524/357", "8/525/358", "8/526/358",
    # Level 9
    "9/263/178", "9/262/178", "9/262/179", "9/264/179", "9/263/179", "9/263/180",
    "9/264/178", "9/261/179", "9/262/180", "9/263/177", "9/262/177", "9/261/178",
    "9/264/180", "9/261/180", "9/264/177", "9/263/181", "9/262/181", "9/261/177",
    "9/265/179", "9/265/178", "9/264/181", "9/265/180", "9/262/176", "9/263/176",
]

HRRR_BENCHMARK_TILES = [
    # Level 0
    "0/0/0",
    # Level 1
    "1/0/0",
    # Level 2 - Only valid tiles
    "2/1/0", "2/1/1",
    # Level 3 - Only valid tiles (Y: 2-3, X: 1-2)
    "3/2/1", "3/3/1", "3/2/2", "3/3/2",
    # Level 4 - Valid tiles (Y: 5-6, X: 2-5)
    "4/5/2", "4/5/3", "4/5/4", "4/5/5", "4/6/2",
    "4/6/3", "4/6/4", "4/7/4",
    # Level 5 - Valid tiles (Y: 10-13, X: 4-9)
    "5/10/4", "5/11/4", "5/12/4", "5/13/4",
    "5/10/5", "5/11/5", "5/12/5", "5/13/5",
    "5/10/6", "5/11/6", "5/12/6", "5/13/6",
    "5/10/7", "5/11/7", "5/12/7", "5/13/7",
    "5/10/8", "5/11/8", "5/12/8", "5/13/8",
    "5/10/9", "5/11/9", "5/12/9", "5/13/9",
    "5/10/10", "5/11/10", "5/12/10", "5/10/8",
    # Level 6 - Sample tiles
    "6/22/10", "6/23/10", "6/23/12", "6/23/14", "6/20/14", "6/20/15",
    "6/21/16", "6/21/17", "6/22/18", "6/22/19", "6/21/15", "6/21/16",
    # Level 7 - Sample tiles
    "7/43/25", "7/42/25", "7/41/27", "7/41/28", "7/42/29", "7/42/30",
    "7/43/31", "7/43/32", "7/44/33", "7/44/34", "7/45/35", "7/45/36",
]

# fmt: on

PARA = Dataset(
    name="para",
    dims=(
        Dim(
            name="x",
            size=2000,
            chunk_size=1000,
            data=np.linspace(-58.988125, -45.972125, 2000),
        ),
        Dim(
            name="y",
            size=3000,
            chunk_size=1000,
            data=np.linspace(2.721625, -9.931125, 3000),
        ),
        Dim(
            name="time",
            size=1,
            chunk_size=1,
            data=np.array(["2018-01-01"], dtype="datetime64[h]"),
        ),
    ),
    dtype=np.int16,
    attrs={
        "flag_meanings": (
            "water ocean forest grassland agriculture urban barren shrubland "
            "wetland cropland"
        ),
        "flag_values": [0, 1, 2, 3, 4, 5, 6, 7, 8, 9],
        "flag_colors": "#1f77b4 #17becf #2ca02c #8c564b #ff7f0e #d62728 #bcbd22 #9467bd #e377c2 #7f7f7f",
    },
    setup=partial(
        raster_grid,
        crs="wgs84",
        geotransform="-58.988125 0.006508 0.0 2.721625 0.0 -0.004217583333333333",
        bbox=BBox(west=-58.988125, south=-9.931125, east=-45.972125, north=2.721625),
    ),
    edge_case_tiles=PARA_TILES_EDGE_CASES,
    tiles=PARA_TILES,
    benchmark_tiles=PARA_BENCHMARK_TILES,
)

PARA_HIRES = Dataset(
    name="para_hires",
    dims=(
        Dim(
            name="x",
            size=52065,
            chunk_size=2000,
            data=np.linspace(-58.988125, -45.972125, 52065),
        ),
        Dim(
            name="y",
            size=50612,
            chunk_size=2000,
            data=np.linspace(2.721625, -9.931125, 50612),
        ),
        Dim(
            name="time",
            size=1,
            chunk_size=1,
            data=np.array(["2018-01-01"], dtype="datetime64[h]"),
        ),
    ),
    dtype=np.int16,
    attrs={
        "flag_meanings": (
            "water ocean forest grassland agriculture urban barren shrubland "
            "wetland cropland tundra ice"
        ),
        "flag_values": [0, 1, 2, 3, 4, 5, 6, 7, 8, 9, 10, 11],
        "flag_colors": "#1f77b4 #17becf #2ca02c #8c564b #ff7f0e #d62728 #bcbd22 #9467bd #e377c2 #7f7f7f #c5b0d5 #ffffff",
    },
    setup=partial(
        raster_grid,
        crs="wgs84",
        geotransform="-58.988125 0.00025 0.0 2.721625 0.0 -0.00025",
        bbox=BBox(west=-58.988125, south=-9.931125, east=-45.972125, north=2.721625),
    ),
    edge_case_tiles=PARA_TILES_EDGE_CASES,
    tiles=PARA_TILES,
    benchmark_tiles=PARA_BENCHMARK_TILES,
)

transformer = pyproj.Transformer.from_crs(HRRR_CRS_WKT, 4326, always_xy=True)
x0, y0 = transformer.transform(237.280472, 21.138123, direction="INVERSE")
x0 = round(x0, 6)
y0 = round(y0, 6)

HRRR = Dataset(
    name="hrrr",
    dims=(
        Dim(
            name="x",
            size=1799,
            chunk_size=2000,
            data=x0 + np.arange(1799) * 3000,
        ),
        Dim(
            name="y",
            size=1059,
            chunk_size=2000,
            data=y0 + np.arange(1059) * 3000,
        ),
        Dim(
            name="time",
            size=1,
            chunk_size=1,
            data=np.array(["2018-01-01"], dtype="datetime64[h]"),
        ),
        Dim(
            name="step",
            size=1,
            chunk_size=1,
            data=pd.to_timedelta(np.arange(0, 2), unit="h"),
        ),
    ),
    dtype=np.float32,
    setup=partial(
        raster_grid,
        crs=HRRR_CRS_WKT,
        geotransform=None,
        bbox=BBox(west=-134.095480, south=21.138123, east=-60.917193, north=52.6156533),
    ),
    edge_case_tiles=HRRR_TILES_EDGE_CASES,
    tiles=HRRR_TILES,
    benchmark_tiles=HRRR_BENCHMARK_TILES,
)

EU3035 = Dataset(
    name="eu3035",
    dims=(
        Dim(name="x", size=3011, chunk_size=1000, data=None),
        Dim(name="y", size=3011, chunk_size=1000, data=None),
    ),
    dtype=np.float32,
    setup=partial(
        raster_grid,
        crs="epsg:3035",
        geotransform="2635780.0 1200.0 0.0 5416000.0 0.0 -1200.0",
        bbox=BBox(west=-31.390736, south=36.811846, east=55.739207, north=67.120178),
    ),
    edge_case_tiles=ETRS89_TILES_EDGE_CASES,
    tiles=ETRS89_TILES,
    benchmark_tiles=EU3035_BENCHMARK_TILES,
)

EU3035_HIRES = Dataset(
    name="eu3035_hires",
    dims=(
        Dim(name="x", size=28741, chunk_size=2000, data=None),
        Dim(name="y", size=33584, chunk_size=2000, data=None),
    ),
    dtype=np.float32,
    setup=partial(
        raster_grid,
        crs="epsg:3035",
        geotransform="2635780.0 120.0 0.0 5416000.0 0.0 -120.0",
        bbox=BBox(west=-31.390736, south=33.552979, east=52.841144, north=67.120178),
    ),
    edge_case_tiles=ETRS89_TILES_EDGE_CASES,
    tiles=ETRS89_TILES,
    benchmark_tiles=EU3035_HIRES_BENCHMARK_TILES,
)

UTM33S = Dataset(
    name="utm33s",
    dims=(
        Dim(name="x", size=2000, chunk_size=2000, data=None),
        Dim(name="y", size=5000, chunk_size=2000, data=None),
    ),
    dtype=np.float32,
    setup=partial(
        raster_grid,
        crs="epsg:32733",
        geotransform="166021.44 333.98 0.0 10000000.00 0.0 -1776.62",  # UTM Zone 33S coordinates
        # bbox=BBox(west=-1.763744, south=-80.013566, east=31.763881, north=0.0),
        # bbox=BBox(west=-1.763744, south=-80.013566, east=31.763881, north=0.0),
        bbox=BBox(west=12.0, south=-80.0, east=18.0, north=0),
    ),
    edge_case_tiles=UTM33S_TILES_EDGE_CASES,
    tiles=UTM33S_TILES,
    benchmark_tiles=UTM33S_BENCHMARK_TILES,
)

UTM33S_HIRES = Dataset(
    name="utm33s_hires",
    dims=(
        Dim(name="x", size=27000, chunk_size=2000, data=None),
        Dim(name="y", size=75000, chunk_size=2000, data=None),
    ),
    dtype=np.float32,
    setup=partial(
        raster_grid,
        crs="epsg:32733",
        geotransform="688070.98 0.5 0.0 6809115.47 0.0 -0.5",  # Northern Cape, SA at 0.5m resolution
        bbox=BBox(
            west=16.927608, south=-29.170151, east=17.072642, north=-28.829823
        ),  # Northern Cape patch
    ),
    edge_case_tiles=UTM33S_TILES_EDGE_CASES,
    tiles=UTM33S_TILES,
    benchmark_tiles=UTM33S_BENCHMARK_TILES,
)

UTM50S_HIRES = Dataset(
    name="utm50s_hires",
    dims=(
        Dim(name="x", size=64000, chunk_size=1000, data=None),
        Dim(name="y", size=20000, chunk_size=1000, data=None),
    ),
    dtype=np.float32,
    setup=partial(
        raster_grid,
        crs="epsg:32750",
        geotransform="5075000 1.0 0.0 8700000 0.0 -1.0",
        alternate_epsg_crs=(4326, 3857),
        # bbox=BBox(
        #     west=16.927608, south=-29.170151, east=17.072642, north=-28.829823
        # ),
    ),
    # edge_case_tiles=UTM33S_TILES_EDGE_CASES,
    # tiles=UTM33S_TILES,
    benchmark_tiles=UTM50S_HIRES_BENCHMARK_TILES,
)


FORECAST = xr.decode_cf(
    xr.Dataset.from_dict(
        {
            "coords": {
                "L": {
                    "dims": ("L",),
                    "attrs": {
                        "long_name": "Lead",
                        "standard_name": "forecast_period",
                        "units": "months",
                    },
                    "data": [0, 1],
                },
                "M": {
                    "dims": ("M",),
                    "attrs": {
                        "standard_name": "realization",
                        "long_name": "Ensemble Member",
                        "units": "unitless",
                    },
                    "data": [0, 1, 2],
                },
                "S": {
                    "dims": ("S",),
                    "attrs": {
                        "calendar": "360_day",
                        "long_name": "Forecast Start Time",
                        "standard_name": "forecast_reference_time",
                        "units": "months since 1960-01-01",
                    },
                    "data": [0, 1, 2, 3],
                },
                "X": {
                    "dims": ("X",),
                    "attrs": {
                        "standard_name": "longitude",
                        "units": "degree_east",
                    },
                    "data": [0, 1, 2, 3, 4],
                },
                "Y": {
                    "dims": ("Y",),
                    "attrs": {
                        "standard_name": "latitude",
                        "units": "degree_north",
                    },
                    "data": [0, 1, 2, 3, 4, 5],
                },
            },
            "attrs": {"Conventions": "IRIDL"},
            "dims": {"L": 2, "M": 3, "S": 4, "X": 5, "Y": 6},
            "data_vars": {
                "sst": {
                    "dims": ("S", "L", "M", "Y", "X"),
                    "attrs": {
                        "PDS_TimeRange": 3,
                        "center": "US Weather Service - National Met. Center",
                        "units": "Celsius_scale",
                        "scale_min": -69.97389221191406,
                        "scale_max": 43.039306640625,
                        "long_name": "Sea Surface Temperature",
                        "standard_name": "sea_surface_temperature",
                    },
                    "data": np.arange(np.prod((4, 2, 3, 6, 5))).reshape((4, 2, 3, 6, 5)),
                }
            },
        }
    )
)


def global_nans_grid(
    *, dims: tuple[Dim, ...], dtype: npt.DTypeLike, attrs: dict[str, Any]
) -> xr.Dataset:
    """Create a global dataset with diagonal NaN patterns mimicking data that only exists over continents."""
    # Start with uniform grid
    ds = uniform_grid(dims=dims, dtype=dtype, attrs=attrs)

    # Get the data array
    data = ds.foo.values

    # Create diagonal NaN pattern
    # The pattern creates diagonal bands of NaNs across the grid
    # This mimics continental/ocean boundaries with diagonal features
    for i in range(data.shape[0]):
        for j in range(data.shape[1]):
            # Create diagonal bands that vary in width
            # Multiple diagonal patterns at different angles
            band1 = (i + j) % 40 < 12  # Main diagonal bands
            band2 = (i - j + data.shape[1]) % 35 < 8  # Counter diagonal
            band3 = (2 * i + j) % 50 < 10  # Steeper diagonal
            band4 = (i + 2 * j) % 45 < 10  # Shallower diagonal

            # Combine patterns to create complex NaN regions
            if band1 or band2 or band3 or band4:
                data[i, j] = np.nan

    # Replace the data in the dataset
    ds.foo.values = data

    return ds


GLOBAL_NANS = Dataset(
    name="global_nans",
    dims=(
        Dim(
            name="latitude",
            size=320,
            chunk_size=320,
            data=np.linspace(-90, 90, 320),
            attrs={"standard_name": "latitude"},
        ),
        Dim(
            name="longitude",
            size=480,
            chunk_size=480,
            data=np.linspace(-180, 180, 480),
            attrs={"standard_name": "longitude"},
        ),
    ),
    dtype=np.float32,
    setup=global_nans_grid,
    edge_case_tiles=WGS84_TILES_EDGE_CASES,
    tiles=WGS84_TILES,
)

CURVILINEAR = Dataset(
    name="curvilinear",
    dims=(
        Dim(name="xi_rho", size=400, chunk_size=200, data=None),
        Dim(name="eta_rho", size=200, chunk_size=100, data=None),
        Dim(
            name="s_rho",
            size=2,
            chunk_size=2,
            data=np.array([0, -1]),
            attrs={
                "long_name": "S-coordinate at RHO-points",
                "valid_min": -1.0,
                "valid_max": 0.0,
                "standard_name": "ocean_s_coordinate_g2",
                "formula_terms": "s: s_rho C: Cs_r eta: zeta depth: h depth_c: hc",
                "field": "s_rho, scalar",
            },
        ),
    ),
    dtype=np.float64,
    setup=curvilinear_grid,
)


POPDS = xr.Dataset(
    {
        "TEMP": (
            ("nlat", "nlon"),
            np.ones((20, 30)) * 15,
            {
                "coordinates": "TLONG TLAT",
                "standard_name": "sea_water_potential_temperature",
            },
        )
    },
    coords={
        "TLONG": (
            ("nlat", "nlon"),
            np.ones((20, 30)),
            {"units": "degrees_east"},
        ),
        "TLAT": (
            ("nlat", "nlon"),
            2 * np.ones((20, 30)),
            {"units": "degrees_north"},
        ),
        "ULONG": (
            ("nlat", "nlon"),
            0.5 * np.ones((20, 30)),
            {"units": "degrees_east"},
        ),
        "ULAT": (
            ("nlat", "nlon"),
            2.5 * np.ones((20, 30)),
            {"units": "degrees_north"},
        ),
        "UVEL": (
            ("nlat", "nlon"),
            np.ones((20, 30)) * 15,
            {"coordinates": "ULONG ULAT", "standard_name": "sea_water_x_velocity"},
        ),
        "nlon": ("nlon", np.arange(30), {"axis": "X"}),
        "nlat": ("nlat", np.arange(20), {"axis": "Y"}),
    },
)


def multiple_grid_mapping_dataset(
    *, dims: tuple[Dim, ...], dtype: npt.DTypeLike, attrs: dict[str, Any]
) -> xr.Dataset:
    """Create a dataset with multiple grid mappings using HRRR as base and reprojecting coordinates."""
    # Start with HRRR dataset as the base - use full dataset, not a subset
    ds = HRRR.create()

    # Get the original HRRR projected coordinates
    hrrr_crs = pyproj.CRS.from_wkt(HRRR_CRS_WKT)
    x_coords = ds.x.values
    y_coords = ds.y.values
    X, Y = np.meshgrid(x_coords, y_coords, indexing="ij")

    ds = ds.drop_vars(["x", "y"])
    ds.spatial_ref.attrs["GeoTransform"] = HRRR_GEOTRANSFORM
    # Reproject to geographic coordinates (EPSG:4326)
    transformer_to_4326 = pyproj.Transformer.from_crs(
        hrrr_crs, "EPSG:4326", always_xy=True
    )
    lon_4326, lat_4326 = transformer_to_4326.transform(X, Y)

    # Reproject to EPSG:27700 (British National Grid)
    transformer_to_27700 = pyproj.Transformer.from_crs(
        hrrr_crs, "EPSG:27700", always_xy=True
    )
    x_27700, y_27700 = transformer_to_27700.transform(X, Y)

    # Add reprojected coordinates with unique standard names to avoid conflicts
    ds.coords["latitude"] = (("x", "y"), lat_4326, {"standard_name": "latitude"})
    ds.coords["longitude"] = (("x", "y"), lon_4326, {"standard_name": "longitude"})
    ds.coords["x27700"] = (
        ("x", "y"),
        x_27700,
        {"standard_name": "projection_x_coordinate"},
    )
    ds.coords["y27700"] = (
        ("x", "y"),
        y_27700,
        {"standard_name": "projection_y_coordinate"},
    )
    # 2. EPSG:4326 (WGS84 Geographic)
    ds.coords["crs_4326"] = (
        (),
        0,
        {
            "crs_wkt": 'GEOGCRS["WGS 84",ENSEMBLE["World Geodetic System 1984 ensemble",MEMBER["World Geodetic System 1984 (Transit)"],MEMBER["World Geodetic System 1984 (G730)"],MEMBER["World Geodetic System 1984 (G873)"],MEMBER["World Geodetic System 1984 (G1150)"],MEMBER["World Geodetic System 1984 (G1674)"],MEMBER["World Geodetic System 1984 (G1762)"],MEMBER["World Geodetic System 1984 (G2139)"],MEMBER["World Geodetic System 1984 (G2296)"],ELLIPSOID["WGS 84",6378137,298.257223563,LENGTHUNIT["metre",1]],ENSEMBLEACCURACY[2.0]],PRIMEM["Greenwich",0,ANGLEUNIT["degree",0.0174532925199433]],CS[ellipsoidal,2],AXIS["geodetic latitude (Lat)",north,ORDER[1],ANGLEUNIT["degree",0.0174532925199433]],AXIS["geodetic longitude (Lon)",east,ORDER[2],ANGLEUNIT["degree",0.0174532925199433]],USAGE[SCOPE["Horizontal component of 3D system."],AREA["World."],BBOX[-90,-180,90,180]],ID["EPSG",4326]]',
            "grid_mapping_name": "latitude_longitude",
        },
    )

    # 3. EPSG:27700 (OSGB36 / British National Grid)
    ds.coords["crs_27700"] = (
        (),
        0,
        {
            "crs_wkt": 'PROJCRS["OSGB36 / British National Grid",BASEGEOGCRS["OSGB36",DATUM["Ordnance Survey of Great Britain 1936",ELLIPSOID["Airy 1830",6377563.396,299.3249646,LENGTHUNIT["metre",1]]],PRIMEM["Greenwich",0,ANGLEUNIT["degree",0.0174532925199433]],ID["EPSG",4277]],CONVERSION["British National Grid",METHOD["Transverse Mercator",ID["EPSG",9807]],PARAMETER["Latitude of natural origin",49,ANGLEUNIT["degree",0.0174532925199433],ID["EPSG",8801]],PARAMETER["Longitude of natural origin",-2,ANGLEUNIT["degree",0.0174532925199433],ID["EPSG",8802]],PARAMETER["Scale factor at natural origin",0.9996012717,SCALEUNIT["unity",1],ID["EPSG",8805]],PARAMETER["False easting",400000,LENGTHUNIT["metre",1],ID["EPSG",8806]],PARAMETER["False northing",-100000,LENGTHUNIT["metre",1],ID["EPSG",8807]]],CS[Cartesian,2],AXIS["(E)",east,ORDER[1],LENGTHUNIT["metre",1]],AXIS["(N)",north,ORDER[2],LENGTHUNIT["metre",1]],USAGE[SCOPE["Engineering survey, topographic mapping."],AREA["United Kingdom (UK) - offshore to boundary of UKCS within 49°45\'N to 61°N and 9°W to 2°E; onshore Great Britain (England, Wales and Scotland). Isle of Man onshore."],BBOX[49.75,-9.01,61.01,2.01]],ID["EPSG",27700]]',
            "grid_mapping_name": "transverse_mercator",
            "latitude_of_projection_origin": 49.0,
            "longitude_of_central_meridian": -2.0,
            "false_easting": 400000.0,
            "false_northing": -100000.0,
            "scale_factor_at_central_meridian": 0.9996012717,
        },
    )

    # Update the foo variable to reference all grid mappings
    # Use the same format as cf-xarray's hrrrds
    ds["foo"].attrs["grid_mapping"] = (
        "spatial_ref: crs_4326: latitude longitude crs_27700: x27700 y27700"
    )

    return ds


HRRR_MULTIPLE = Dataset(
    name="hrrr_multiple",
    dims=(
        Dim(
            name="x",
            size=1799,
            chunk_size=2000,
            # data=x0 + np.arange(1799) * 3000,
        ),
        Dim(
            name="y",
            size=1059,
            chunk_size=2000,
            # data=y0 + np.arange(1059) * 3000,
        ),
        Dim(
            name="time",
            size=1,
            chunk_size=1,
            data=np.array(["2018-01-01"], dtype="datetime64[h]"),
        ),
        Dim(
            name="step",
            size=1,
            chunk_size=1,
            data=pd.to_timedelta(np.arange(0, 2), unit="h"),
        ),
    ),
    dtype=np.float32,
    setup=multiple_grid_mapping_dataset,
)


def create_n320(
    *, dims: tuple[Dim, ...], dtype: npt.DTypeLike, attrs: dict[str, Any]
) -> xr.Dataset:
    """Create N320 Reduced Gaussian Grid dataset from ECMWF grid definition."""
    # Load grid definition from CSV
    grid_csv = Path(__file__).parent / "grids" / "n320_grid.csv"
    grid_df = pd.read_csv(grid_csv)

    latitudes = grid_df["latitude"].values
    num_points = grid_df["num_points"].values

    # Generate 1D lat, lon coordinate arrays
    all_lats = np.repeat(latitudes, num_points)
    all_lons = np.concatenate(
        [np.linspace(0, 360, nlon, endpoint=False) for nlon in num_points]
    )

    # Generate tanh wave data for the points - pass both lon and lat, no meshgrid
    data_array = generate_tanh_wave_data(
        coords=(all_lons, all_lats),
        sizes=(len(all_lons), len(all_lats)),
        chunks=tuple(dim.chunk_size for dim in dims),
        dtype=dtype,
        use_meshgrid=False,
    )

    # Add valid_min/valid_max for continuous data
    attrs["valid_min"] = -1
    attrs["valid_max"] = 1

    # Create dataset with point dimension and lat/lon coordinates
    ds = xr.Dataset(
        {
            "foo": (tuple(d.name for d in dims), data_array, attrs),
        },
        coords={
            "latitude": (
                "point",
                all_lats,
                {"standard_name": "latitude", "units": "degrees_north"},
            ),
            "longitude": (
                "point",
                all_lons,
                {"standard_name": "longitude", "units": "degrees_east"},
            ),
        },
    )

    # Add coordinates attribute to foo
    ds.foo.attrs["coordinates"] = "latitude longitude"
    ds.foo.encoding["chunks"] = tuple(dim.chunk_size for dim in dims)

    return ds


REDGAUSS_N320 = Dataset(
    name="redgauss_n320",
    dims=(
        Dim(
            name="point",
            size=542080,
            chunk_size=542080,
        ),
    ),
    setup=create_n320,
    dtype=np.float32,
    tiles=GLOBAL_BENCHMARK_TILES,
)

# Lookup dictionary for all available datasets
DATASET_LOOKUP = {
    "hrrr": HRRR,
    "para": PARA,
    "para_hires": PARA_HIRES,
    "eu3035": EU3035,
    "eu3035_hires": EU3035_HIRES,
    "ifs": IFS,
    "era5": ERA5,
    "sentinel": SENTINEL2_NOCOORDS,
    "global-6km": GLOBAL_6KM,
    "utm33s": UTM33S,
    "utm33s_hires": UTM33S_HIRES,
    "utm50s_hires": UTM50S_HIRES,
    "curvilinear": CURVILINEAR,
    "hrrr_multiple": HRRR_MULTIPLE,
    "global_nans": GLOBAL_NANS,
    "redgauss_n320": REDGAUSS_N320,
}<|MERGE_RESOLUTION|>--- conflicted
+++ resolved
@@ -97,15 +97,9 @@
         else:
             # Numeric coordinates
             coord_min, coord_max = coord_array.min(), coord_array.max()
-<<<<<<< HEAD
-            assert (
-                coord_max > coord_min
-            ), f"Coordinate range must be non-zero for coordinate {i}"
-=======
             assert coord_max > coord_min, (
-                f"Coordinate range must be non-zero for dimension {dim.name}"
+                f"Coordinate range must be non-zero for coordinate {i}"
             )
->>>>>>> 9a88498d
             normalized = (coord_array - coord_min) / (coord_max - coord_min)
 
         # Add dimension-specific offset to avoid identical patterns
